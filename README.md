# Tensor Hyper Network generator
Code to generate connected random Tensor Networks (TNs) and Tensor Hyper Networks (THNs). 
The output is in the form of einsum expressions (see [this blog post](https://rockt.github.io/2018/04/30/einsum) for an introduction to einsum and [numpy's implementation](https://numpy.org/doc/stable/reference/generated/numpy.einsum.html) of einsum, which has a simple interface).

# Installation
#TODO

# Usage
#TODO

## Relation to opt_einsum.helpers.rand_equation
The python package [opt_einsum](https://optimized-einsum.readthedocs.io/en/stable/path_finding.html) has the function [opt_einsum.helpers.rand_equation](https://github.com/dgasmith/opt_einsum/blob/master/opt_einsum/helpers.py) which generates random TNs in einsum syntax. Those TNs are usually not connected (meaning they can be split into two or more independent TNs) and do not contain hyper edges, self edges, etc.
Our function random_tensor_network is an adaptation of this function and generates connected random TNs using the same input syntax.
<<<<<<< HEAD
Additionally, our function random_tensor_hyper_network generates connected random THNs which can be customized to fit all cases that can occur in an einsum expression (to the best of our knowledge).

=======
Additionally, our function random_tensor_hyper_network generates connected random THNs which can be customized to fit all cases that can occur in an einsum expression (to the best of our knowledge).
>>>>>>> e58a5d58
<|MERGE_RESOLUTION|>--- conflicted
+++ resolved
@@ -11,9 +11,4 @@
 ## Relation to opt_einsum.helpers.rand_equation
 The python package [opt_einsum](https://optimized-einsum.readthedocs.io/en/stable/path_finding.html) has the function [opt_einsum.helpers.rand_equation](https://github.com/dgasmith/opt_einsum/blob/master/opt_einsum/helpers.py) which generates random TNs in einsum syntax. Those TNs are usually not connected (meaning they can be split into two or more independent TNs) and do not contain hyper edges, self edges, etc.
 Our function random_tensor_network is an adaptation of this function and generates connected random TNs using the same input syntax.
-<<<<<<< HEAD
-Additionally, our function random_tensor_hyper_network generates connected random THNs which can be customized to fit all cases that can occur in an einsum expression (to the best of our knowledge).
-
-=======
-Additionally, our function random_tensor_hyper_network generates connected random THNs which can be customized to fit all cases that can occur in an einsum expression (to the best of our knowledge).
->>>>>>> e58a5d58
+Additionally, our function random_tensor_hyper_network generates connected random THNs which can be customized to fit all cases that can occur in an einsum expression (to the best of our knowledge).